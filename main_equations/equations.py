--- conflicted
+++ resolved
@@ -13,7 +13,7 @@
     u_a = Wing.u_a
     cp_dsl = Wing.cp_dsl
     cp_macs = Wing.cp_macs # Verificar se usa o mac de cada painel ou o MAC global
-    v_inf = FlightConditions.v_inf_array
+    v_inf = FlightCondition.v_inf_array
 
     residual = np.zeros(N_panels)
     velocity_sum = np.zeros(3)
@@ -28,11 +28,9 @@
 
     return residual
 
-<<<<<<< HEAD
-def corrector_equation(Wing: Wing, FlightCondition: FlightCondition):
-    delta_G = 0
-=======
-def corrector_equation(Wing: Wing, FlightConditions: FlightConditions, G):
+
+def corrector_equation(Wing: Wing, FlightCondition: FlightCondition, G):
+    delta_G = None
     N_panels = Wing.N_panels
     collocation_points = Wing.collocation_points
     vertice_points = Wing.vertice_points
@@ -40,15 +38,14 @@
     u_a = Wing.u_a
     cp_dsl = Wing.cp_dsl
     cp_macs = Wing.cp_macs # Verificar se usa o mac de cada painel ou o MAC global
-    v_inf = FlightConditions.v_inf_array
+    v_inf = FlightCondition.v_inf_array
 
-    v_local = v_inf + v_ind_i * G
+    # v_local = v_inf + v_ind_i * G
 
     w_i = 1
     v_ni = 1
     v_ai = 1
     cl_alfa_i = 1
 
->>>>>>> b126d174
     return delta_G
     