import os
import numpy as np

<<<<<<< HEAD
AOA_POLYFIT_MIN = 0
AOA_POLYFIT_MAX = 8

def load_folder(folder_name: str, data_dict: dict = None):
=======

def load_folder(folder_name: str):
>>>>>>> 8acda402
    # Get full directory to lookup files
    current_dir = os.path.abspath(os.getcwd())
    target_dir = os.path.join(current_dir, folder_name)
    files_list = []
    for (dir_path, _, filenames) in os.walk(target_dir):
<<<<<<< HEAD
        files_full_path = [(dir_path+'/'+file) for file in filenames]
=======
        files_full_path = [(dir_path+file) for file in filenames]
>>>>>>> 8acda402
        files_list.append(files_full_path)
    
    # Transform list of lists into a flat list
    files_flat_list = [item for sublist in files_list for item in sublist]
<<<<<<< HEAD
    txt_list = []
    dat_list = []
    for file in files_flat_list:
        file_extension = file.split('.')[-1]
        if file_extension == 'txt': txt_list.append(file)
        else: dat_list.append(file)
    
    airfoils_data_dict = {}
    for file in txt_list:
        airfoil_name = file.split('/')[-1].split('.')[0]
        airfoil_data = cl_file_to_dict(file)
        airfoils_data_dict[airfoil_name] = airfoil_data

    airfoils_dat_dict = {}
    for file in dat_list:
        airfoil_name = file.split('/')[-1].split('.')[0]
        dat_list = dat_file_to_dict(file)
        airfoils_data_dict[airfoil_name] = dat_list
    
    return airfoils_data_dict, airfoils_dat_dict



def cl_file_to_dict(file_path: str):
    airfoil_data_dict = {}
    with open(file_path, 'r') as f:
        while True:
            line = f.readline()
            if line == '': break
            reynolds = line.rstrip().split(',')[-1]
            cm0_line = f.readline()
            cm0 = float(cm0_line.rstrip().split(',')[-1])
            cl_list = []
            while True:
                cl_line = f.readline()
                if cl_line == '\n' or cl_line == '': break
                else:
                    cl_line = cl_line.rstrip().split(',')
                    cl_list.append([float(value) for value in cl_line])
            cl_linear_coefs = get_linear_coefs(cl_list)
            airfoil_data_dict[reynolds] = {
                "cl_list": cl_list,
                "cl_alpha": cl_linear_coefs["cl_alpha"],
                "cl0": cl_linear_coefs["cl0"],
                "cm0": cm0
                }
    return airfoil_data_dict


def dat_file_to_dict(file_path: str):
    dat_list = []
    dat_file = np.loadtxt(file_path,skiprows=1)
    for row in dat_file:
        dat_list.append([coordinate for coordinate in row])
    return dat_list




def get_linear_coefs(cl_list: list):
    aoa_interp_list = []
    cl_interp_list = []
    for values in cl_list:
        if AOA_POLYFIT_MIN <= values[0] <= AOA_POLYFIT_MAX:
            aoa_interp_list.append(values[0])
            cl_interp_list.append(values[1])
    linear_coefs = np.polyfit(aoa_interp_list, cl_interp_list,1)
    cl_linear_coefs_dict = {
        "cl_alpha": linear_coefs[0],
        "cl0": linear_coefs[1]
    }
    return cl_linear_coefs_dict
        
=======

    for file in files_flat_list:
        if file.endswith('.txt') is True:
            airfoil_cl_list = cl_to_list(file)
        else:
            airfoil_dat_list = dat_to_list(file)



def cl_to_list(file: str):
    pass


def dat_to_list(file: str):
    pass
>>>>>>> 8acda402


def xfoil_file_to_cl_file(file: str):
    pass<|MERGE_RESOLUTION|>--- conflicted
+++ resolved
@@ -1,30 +1,20 @@
 import os
 import numpy as np
 
-<<<<<<< HEAD
 AOA_POLYFIT_MIN = 0
 AOA_POLYFIT_MAX = 8
 
 def load_folder(folder_name: str, data_dict: dict = None):
-=======
-
-def load_folder(folder_name: str):
->>>>>>> 8acda402
     # Get full directory to lookup files
     current_dir = os.path.abspath(os.getcwd())
     target_dir = os.path.join(current_dir, folder_name)
     files_list = []
     for (dir_path, _, filenames) in os.walk(target_dir):
-<<<<<<< HEAD
         files_full_path = [(dir_path+'/'+file) for file in filenames]
-=======
-        files_full_path = [(dir_path+file) for file in filenames]
->>>>>>> 8acda402
         files_list.append(files_full_path)
     
     # Transform list of lists into a flat list
     files_flat_list = [item for sublist in files_list for item in sublist]
-<<<<<<< HEAD
     txt_list = []
     dat_list = []
     for file in files_flat_list:
@@ -98,23 +88,6 @@
     }
     return cl_linear_coefs_dict
         
-=======
-
-    for file in files_flat_list:
-        if file.endswith('.txt') is True:
-            airfoil_cl_list = cl_to_list(file)
-        else:
-            airfoil_dat_list = dat_to_list(file)
-
-
-
-def cl_to_list(file: str):
-    pass
-
-
-def dat_to_list(file: str):
-    pass
->>>>>>> 8acda402
 
 
 def xfoil_file_to_cl_file(file: str):
